--- conflicted
+++ resolved
@@ -1,13 +1,6 @@
 # gRPC-Web: Typed Frontend Development
 
 
-<<<<<<< HEAD
-The stack consists of :
- * a Go `http.Handler` that exposes a `grpc.Server` with gRPC-Web wrapping over both HTTP2 and HTTP1.1 (*done*)
- * a TypeScript library (usable in ES5) that implements for invoking gRPC-Web endpoints (*in progress*)
- * a [TypeScript `protoc` plugin](https://www.npmjs.com/package/ts-protoc-gen) that code-generates TypeScript types (generated service stubs are coming soon)
- * a Go-based gRPC Proxy Server that allows exposing non-gRPC-Web enabled gRPC services (*todo*) 
-=======
 [![Travis Build](https://travis-ci.org/improbable-eng/grpc-web.svg)](https://travis-ci.org/improbable-eng/grpc-web)
 [![GoDoc](http://img.shields.io/badge/GoDoc-Reference-blue.svg)](https://godoc.org/github.com/improbable-eng/grpcweb/go/grpcweb)
 [![Apache 2.0 License](https://img.shields.io/badge/License-Apache%202.0-blue.svg)](LICENSE)
@@ -50,14 +43,11 @@
 ```ts
 ```
 
->>>>>>> 081755b5
- 
-
 ## Browser Support
 
-The `grpc-web-client` uses multiple techniques to efficiently invoke gRPC services. Most [modern browsers](http://caniuse.com/#feat=fetch) support the [Fetch API](https://developer.mozilla.org/en/docs/Web/API/Fetch_API), which allows for efficient reading of partial, binary responses. For older browsers, it automatically falls back to [`XMLHttpRequest`](https://developer.mozilla.org/nl/docs/Web/API/XMLHttpRequest) with `chunked-arraybuffer` wherever they are available.
+The `grpc-web-client` uses multiple techniques to efficiently invoke gRPC services. Most [modern browsers](http://caniuse.com/#feat=fetch) support the [Fetch API](https://developer.mozilla.org/en/docs/Web/API/Fetch_API), which allows for efficient reading of partial, binary responses. For older browsers, it automatically falls back to [`XMLHttpRequest`](https://developer.mozilla.org/nl/docs/Web/API/XMLHttpRequest).
 
-The gRPC semantics encourage you to make multiple requests at once. With most modern browsers [supporting HTTP2](http://caniuse.com/#feat=http2), the se can be executed over a single TLS connection. For older browsers, gRPC-Web falls back to HTTP/1.1 chunk responses.
+The gRPC semantics encourage you to make multiple requests at once. With most modern browsers [supporting HTTP2](http://caniuse.com/#feat=http2), these can be executed over a single TLS connection. For older browsers, gRPC-Web falls back to HTTP/1.1 chunk responses.
 
 For best results we recommend the browsers we test against:
   * Chrome >= 42
@@ -73,13 +63,7 @@
 
 This, however is useful for a lot of frontend functionality.
 
-<<<<<<< HEAD
-At the moment this repo holds:
- * a Go `http.Handler` that exposes a `grpc.Server` with gRPC-Web wrapping over both HTTP2 and HTTP1.1
- * a TypeScript library for making gRPC requests
-=======
 ## Status
->>>>>>> 081755b5
 
 The code here is `alpha` quality. It is being used for a subset of Improbable's frontend single-page apps in production.
 
